from sqlalchemy.dialects.postgresql.psycopg2 import PGDialect_psycopg2
from sqlalchemy.engine import reflection
from sqlalchemy import util, exc
from sqlalchemy.types import VARCHAR, NullType
from sqlalchemy.ext.compiler import compiles
from sqlalchemy.sql.expression import Executable, ClauseElement
from sqlalchemy.sql.expression import BindParameter


class RedshiftDialect(PGDialect_psycopg2):
    @reflection.cache
    def get_pk_constraint(self, connection, table_name, schema=None, **kw):
        """
        Constraints in redshift are informational only. This allows reflection to work
        """
        return {'constrained_columns': [], 'name': ''}

    @reflection.cache
    def get_indexes(self, connection, table_name, schema, **kw):
        """
        Redshift does not use traditional indexes.
        """
        return []

    #def set_isolation_level(self, connection, level):
    #    from psycopg2 import extensions
    #    connection.set_isolation_level(extensions.ISOLATION_LEVEL_AUTOCOMMIT)

    @util.memoized_property
    def _isolation_lookup(self):
        extensions = __import__('psycopg2.extensions').extensions
        return {
            'READ COMMITTED': extensions.ISOLATION_LEVEL_READ_COMMITTED,
            'READ UNCOMMITTED': extensions.ISOLATION_LEVEL_READ_UNCOMMITTED,
            'REPEATABLE READ': extensions.ISOLATION_LEVEL_REPEATABLE_READ,
            'SERIALIZABLE': extensions.ISOLATION_LEVEL_SERIALIZABLE,
            'AUTOCOMMIT': extensions.ISOLATION_LEVEL_AUTOCOMMIT
        }

    def set_isolation_level(self, connection, level):
        try:
            level = self._isolation_lookup[level.replace('_', ' ')]
        except KeyError:
            raise exc.ArgumentError(
                "Invalid value '%s' for isolation_level. "
                "Valid isolation levels for %s are %s" %
                (level, self.name, ", ".join(self._isolation_lookup))
            )

        connection.set_isolation_level(level)

    def _get_column_info(self, name, format_type, default,
                         notnull, domains, enums, schema):
        column_info = super(RedshiftDialect, self)._get_column_info(name, format_type, default, notnull, domains, enums, schema)
        if isinstance(column_info['type'], VARCHAR) and column_info['type'].length is None:
            column_info['type'] = NullType()
        return column_info


class UnloadFromSelect(Executable, ClauseElement):
    ''' Prepares a RedShift unload statement to drop a query to Amazon S3
    http://docs.aws.amazon.com/redshift/latest/dg/r_UNLOAD_command_examples.html
    '''
    def __init__(self, select, bucket, access_key, secret_key):
        ''' Initializes an UnloadFromSelect instance

        Args:
            self: An instance of UnloadFromSelect
            select: The select statement to be unloaded
            bucket: The Amazon S3 bucket where the result will be stored
            access_key: The Amazon Access Key ID
            secret_key: The Amazon Secret Access Key
        '''
        self.select = select
        self.bucket = bucket
        self.access_key = access_key
        self.secret_key = secret_key


@compiles(UnloadFromSelect)
def visit_unload_from_select(element, compiler, **kw):
    ''' Returns the actual sql query for the UnloadFromSelect class
    '''
    query = compiler.process(element.select)
    import pdb; pdb.set_trace()
    query_str = str(query).replace("'", "\'")
    return "unload ('%(query)s') to '%(bucket)s' credentials 'aws_access_key_id=%(access_key)s;aws_secret_access_key=%(secret_key)s' delimiter ',' addquotes" % {
<<<<<<< HEAD
        'query': query_str,
        'bucket': element.bucket,
        'access_key': element.access_key,
        'secret_key': element.secret_key,
    }
=======
        'query': compiler.process(element.select, unload_select=True, literal_binds=True),
        'bucket': element.bucket,
        'access_key': element.access_key,
        'secret_key': element.secret_key,
    }

@compiles(BindParameter)
def visit_bindparam(bindparam, compiler, **kw):
    #print bindparam
    res = compiler.visit_bindparam(bindparam, **kw)
    if 'unload_select' in kw:
        #process param and return
        res = res.replace("'", "\\'")
        return res
    else:
        return res
>>>>>>> 15642f91
<|MERGE_RESOLUTION|>--- conflicted
+++ resolved
@@ -85,13 +85,6 @@
     import pdb; pdb.set_trace()
     query_str = str(query).replace("'", "\'")
     return "unload ('%(query)s') to '%(bucket)s' credentials 'aws_access_key_id=%(access_key)s;aws_secret_access_key=%(secret_key)s' delimiter ',' addquotes" % {
-<<<<<<< HEAD
-        'query': query_str,
-        'bucket': element.bucket,
-        'access_key': element.access_key,
-        'secret_key': element.secret_key,
-    }
-=======
         'query': compiler.process(element.select, unload_select=True, literal_binds=True),
         'bucket': element.bucket,
         'access_key': element.access_key,
@@ -107,5 +100,4 @@
         res = res.replace("'", "\\'")
         return res
     else:
-        return res
->>>>>>> 15642f91
+        return res